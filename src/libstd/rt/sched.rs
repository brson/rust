--- conflicted
+++ resolved
@@ -29,7 +29,7 @@
 //use to_str::ToStr;
 
 /// To allow for using pointers as scheduler ids
-use ptr::{to_uint};
+use borrow::{to_uint};
 
 /// The Scheduler is responsible for coordinating execution of Coroutines
 /// on a single thread. When the scheduler is running it is owned by
@@ -113,28 +113,22 @@
 impl Scheduler {
     pub fn in_task_context(&self) -> bool { self.current_task.is_some() }
 
-<<<<<<< HEAD
-    pub fn new(event_loop: ~EventLoopObject) -> Scheduler {
-=======
     pub fn sched_id(&self) -> uint { to_uint(self) }
 
-    fn in_task_context(&self) -> bool { self.current_task.is_some() }
-
-    fn new(event_loop: ~EventLoopObject,
-           work_queue: WorkQueue<~Coroutine>,
-           sleeper_list: SleeperList)
+    pub fn new(event_loop: ~EventLoopObject,
+               work_queue: WorkQueue<~Coroutine>,
+               sleeper_list: SleeperList)
         -> Scheduler {
 
         Scheduler::new_special(event_loop, work_queue, sleeper_list, true)
 
     }
 
-    fn new_special(event_loop: ~EventLoopObject,
-           work_queue: WorkQueue<~Coroutine>,
-           sleeper_list: SleeperList,
-           run_anything: bool)
+    pub fn new_special(event_loop: ~EventLoopObject,
+                       work_queue: WorkQueue<~Coroutine>,
+                       sleeper_list: SleeperList,
+                       run_anything: bool)
         -> Scheduler {
->>>>>>> 3208fc36
 
         // Lazily initialize the runtime TLS key
         local_ptr::init_tls_key();
@@ -244,7 +238,7 @@
         Local::put(sched);
     }
 
-    fn make_handle(&mut self) -> SchedHandle {
+    pub fn make_handle(&mut self) -> SchedHandle {
         let remote = self.event_loop.remote_callback(Scheduler::run_sched_once);
 
         return SchedHandle {
@@ -256,20 +250,10 @@
 
     /// Schedule a task to be executed later.
     ///
-<<<<<<< HEAD
-    /// Pushes the task onto the work stealing queue and tells the event loop
-    /// to run it later. Always use this instead of pushing to the work queue
-    /// directly.
-    pub fn enqueue_task(&mut self, task: ~Coroutine) {
-        self.work_queue.push(task);
-        self.event_loop.callback(resume_task_from_queue);
-=======
     /// Pushes the task onto the work stealing queue and tells the
     /// event loop to run it later. Always use this instead of pushing
     /// to the work queue directly.
->>>>>>> 3208fc36
-
-    fn enqueue_task(&mut self, mut task: ~Coroutine) {
+    pub fn enqueue_task(&mut self, task: ~Coroutine) {
 
         // We don't want to queue tasks that belong on other threads,
         // so we send them home at enqueue time.
@@ -312,11 +296,7 @@
 
     // * Scheduler-context operations
 
-<<<<<<< HEAD
-    pub fn resume_task_from_queue(~self) {
-=======
     fn interpret_message_queue(~self) -> bool {
->>>>>>> 3208fc36
         assert!(!self.in_task_context());
 
         rtdebug!("looking for scheduler messages");
@@ -467,41 +447,14 @@
 
         rtdebug!("ending running task");
 
-<<<<<<< HEAD
-        do self.deschedule_running_task_and_then |dead_task| {
+        do self.deschedule_running_task_and_then |sched, dead_task| {
             let dead_task = Cell::new(dead_task);
-            do Local::borrow::<Scheduler> |sched| {
-                dead_task.take().recycle(&mut sched.stack_pool);
-            }
-=======
-        do self.deschedule_running_task_and_then |sched, dead_task| {
-            let dead_task = Cell(dead_task);
             dead_task.take().recycle(&mut sched.stack_pool);
->>>>>>> 3208fc36
         }
 
         abort!("control reached end of task");
     }
 
-<<<<<<< HEAD
-    pub fn schedule_new_task(~self, task: ~Coroutine) {
-        assert!(self.in_task_context());
-
-        do self.switch_running_tasks_and_then(task) |last_task| {
-            let last_task = Cell::new(last_task);
-            do Local::borrow::<Scheduler> |sched| {
-                sched.enqueue_task(last_task.take());
-            }
-        }
-    }
-
-    pub fn schedule_task(~self, task: ~Coroutine) {
-        assert!(self.in_task_context());
-
-        do self.switch_running_tasks_and_then(task) |last_task| {
-            let last_task = Cell::new(last_task);
-            do Local::borrow::<Scheduler> |sched| {
-=======
     pub fn schedule_task(~self, task: ~Coroutine) {
         assert!(self.in_task_context());
 
@@ -517,8 +470,7 @@
             // here we know we are home, execute now OR we know we
             // aren't homed, and that this sched doesn't care
             do this.switch_running_tasks_and_then(task) |sched, last_task| {
-                let last_task = Cell(last_task);
->>>>>>> 3208fc36
+                let last_task = Cell::new(last_task);
                 sched.enqueue_task(last_task.take());
             }
         } else if !homed && !this.run_anything {
@@ -573,15 +525,11 @@
     /// The closure here is a *stack* closure that lives in the
     /// running task.  It gets transmuted to the scheduler's lifetime
     /// and called while the task is blocked.
-<<<<<<< HEAD
-    pub fn deschedule_running_task_and_then(~self, f: &fn(~Coroutine)) {
-=======
     ///
     /// This passes a Scheduler pointer to the fn after the context switch
     /// in order to prevent that fn from performing further scheduling operations.
     /// Doing further scheduling could easily result in infinite recursion.
-    fn deschedule_running_task_and_then(~self, f: &fn(&mut Scheduler, ~Coroutine)) {
->>>>>>> 3208fc36
+    pub fn deschedule_running_task_and_then(~self, f: &fn(&mut Scheduler, ~Coroutine)) {
         let mut this = self;
         assert!(this.in_task_context());
 
@@ -613,14 +561,8 @@
     /// Switch directly to another task, without going through the scheduler.
     /// You would want to think hard about doing this, e.g. if there are
     /// pending I/O events it would be a bad idea.
-<<<<<<< HEAD
-    pub fn switch_running_tasks_and_then(~self,
-                                         next_task: ~Coroutine,
-                                         f: &fn(~Coroutine)) {
-=======
-    fn switch_running_tasks_and_then(~self, next_task: ~Coroutine,
-                                     f: &fn(&mut Scheduler, ~Coroutine)) {
->>>>>>> 3208fc36
+    pub fn switch_running_tasks_and_then(~self, next_task: ~Coroutine,
+                                         f: &fn(&mut Scheduler, ~Coroutine)) {
         let mut this = self;
         assert!(this.in_task_context());
 
@@ -719,20 +661,10 @@
     }
 }
 
-<<<<<<< HEAD
 impl Coroutine {
-    pub fn new(stack_pool: &mut StackPool, start: ~fn()) -> Coroutine {
-        Coroutine::with_task(stack_pool, ~Task::new(), start)
-    }
-
-    pub fn with_task(stack_pool: &mut StackPool,
-                     task: ~Task,
-                     start: ~fn()) -> Coroutine {
-=======
-pub impl Coroutine {
 
     /// This function checks that a coroutine is running "home".
-    fn is_home(&self) -> bool {
+    pub fn is_home(&self) -> bool {
         rtdebug!("checking if coroutine is home");
         do Local::borrow::<Scheduler,bool> |sched| {
             match self.task.home {
@@ -795,22 +727,21 @@
     // parameter. The original with_task now calls with_task_homed
     // using the AnySched paramter.
 
-    fn new_homed(stack_pool: &mut StackPool, home: SchedHome, start: ~fn()) -> Coroutine {
+    pub fn new_homed(stack_pool: &mut StackPool, home: SchedHome, start: ~fn()) -> Coroutine {
         Coroutine::with_task_homed(stack_pool, ~Task::new_root(), start, home)
     }
 
-    fn new_root(stack_pool: &mut StackPool, start: ~fn()) -> Coroutine {
+    pub fn new_root(stack_pool: &mut StackPool, start: ~fn()) -> Coroutine {
         Coroutine::with_task(stack_pool, ~Task::new_root(), start)
     }
 
-    fn with_task_homed(stack_pool: &mut StackPool,
-                       task: ~Task,
-                       start: ~fn(),
-                       home: SchedHome) -> Coroutine {
+    pub fn with_task_homed(stack_pool: &mut StackPool,
+                           task: ~Task,
+                           start: ~fn(),
+                           home: SchedHome) -> Coroutine {
 
         static MIN_STACK_SIZE: uint = 1000000; // XXX: Too much stack
 
->>>>>>> 3208fc36
         let start = Coroutine::build_start_wrapper(start);
         let mut stack = stack_pool.take_segment(MIN_STACK_SIZE);
         // NB: Context holds a pointer to that ~fn
@@ -824,7 +755,7 @@
         return crt;
     }
 
-    fn with_task(stack_pool: &mut StackPool,
+    pub fn with_task(stack_pool: &mut StackPool,
                  task: ~Task,
                  start: ~fn()) -> Coroutine {
         Coroutine::with_task_homed(stack_pool,
@@ -835,7 +766,7 @@
 
     fn build_start_wrapper(start: ~fn()) -> ~fn() {
         // XXX: The old code didn't have this extra allocation
-        let start_cell = Cell(start);
+        let start_cell = Cell::new(start);
         let wrapper: ~fn() = || {
             // This is the first code to execute after the initial
             // context switch to the task. The previous context may
@@ -848,7 +779,7 @@
                 let task = (*sched).current_task.get_mut_ref();
                 // FIXME #6141: shouldn't neet to put `start()` in
                 // another closure
-                let start_cell = Cell(start_cell.take());
+                let start_cell = Cell::new(start_cell.take());
                 do task.task.run {
                     // N.B. Removing `start` from the start wrapper
                     // closure by emptying a cell is critical for
@@ -1252,17 +1183,9 @@
                     unsafe { *count_ptr = *count_ptr + 1; }
                 };
                 // Context switch directly to the new task
-<<<<<<< HEAD
-                do sched.switch_running_tasks_and_then(task2) |task1| {
-                    let task1 = Cell::new(task1);
-                    do Local::borrow::<Scheduler> |sched| {
-                        sched.enqueue_task(task1.take());
-                    }
-=======
                 do sched.switch_running_tasks_and_then(task2) |sched, task1| {
                     let task1 = Cell(task1);
                     sched.enqueue_task(task1.take());
->>>>>>> 3208fc36
                 }
                 unsafe { *count_ptr = *count_ptr + 1; }
             };
@@ -1312,19 +1235,10 @@
             let task = ~do Coroutine::new_root(&mut sched.stack_pool) {
                 let sched = Local::take::<Scheduler>();
                 assert!(sched.in_task_context());
-<<<<<<< HEAD
-                do sched.deschedule_running_task_and_then() |task| {
+                do sched.deschedule_running_task_and_then() |sched, task| {
                     let task = Cell::new(task);
-                    do Local::borrow::<Scheduler> |sched| {
-                        assert!(!sched.in_task_context());
-                        sched.enqueue_task(task.take());
-                    }
-=======
-                do sched.deschedule_running_task_and_then() |sched, task| {
-                    let task = Cell(task);
                     assert!(!sched.in_task_context());
                     sched.enqueue_task(task.take());
->>>>>>> 3208fc36
                 }
             };
             sched.enqueue_task(task);
@@ -1341,14 +1255,8 @@
         do run_in_newsched_task {
             do spawn {
                 let sched = Local::take::<Scheduler>();
-<<<<<<< HEAD
-                do sched.deschedule_running_task_and_then |task| {
-                    let mut sched = Local::take::<Scheduler>();
+                do sched.deschedule_running_task_and_then |sched, task| {
                     let task = Cell::new(task);
-=======
-                do sched.deschedule_running_task_and_then |sched, task| {
-                    let task = Cell(task);
->>>>>>> 3208fc36
                     do sched.event_loop.callback_ms(10) {
                         rtdebug!("in callback");
                         let mut sched = Local::take::<Scheduler>();
