--- conflicted
+++ resolved
@@ -55,11 +55,6 @@
 }
 ```
 
-<<<<<<< HEAD
-We’ll see how to safely get data out of enums when we learn about the
-[`match`][match] and [`if let`][if-let] statements in the next few
-chapters.
-=======
 Both variants are named `Digit`, but since they’re scoped to the `enum` name
 there's no ambiguity.
 
@@ -68,7 +63,6 @@
 or by pattern matching variants with [`match`][match] expressions, which you’ll
 learn in the next section. We don’t know enough about Rust to implement
 equality yet, but we’ll find out in the [`traits`][traits] section.
->>>>>>> a22b3270
 
 [match]: match.html
 [if-let]: if-let.html