--- conflicted
+++ resolved
@@ -31,21 +31,12 @@
         let c: &x.int = foo(a, a, |_x, _y, z| z );
 
         let z = 3i;
-<<<<<<< HEAD
         let d: &x.int = foo(x, x, |_x, _y, z| z );
         let e: &x.int = foo(x, &z, |_x, _y, z| z );
-        let f: &x.int = foo(&z, &z, |_x, _y, z| z ); //! ERROR mismatched types: expected `&x.int` but found
+        let f: &x.int = foo(&z, &z, |_x, _y, z| z ); //~ ERROR mismatched types: expected `&x.int` but found
 
-        foo(x, &z, |x, _y, _z| x ); //! ERROR mismatched types: expected `&z.int` but found `&x.int`
-        foo(x, &z, |_x, y, _z| y ); //! ERROR mismatched types: expected `&z.int` but found `&<block at
-=======
-        let d: &x.int = foo(x, x) { |_x, _y, z| z };
-        let e: &x.int = foo(x, &z) { |_x, _y, z| z };
-        let f: &x.int = foo(&z, &z) { |_x, _y, z| z }; //~ ERROR mismatched types: expected `&x.int` but found
-
-        foo(x, &z) { |x, _y, _z| x }; //~ ERROR mismatched types: expected `&z.int` but found `&x.int`
-        foo(x, &z) { |_x, y, _z| y }; //~ ERROR mismatched types: expected `&z.int` but found `&<block at
->>>>>>> 29eb788b
+        foo(x, &z, |x, _y, _z| x ); //~ ERROR mismatched types: expected `&z.int` but found `&x.int`
+        foo(x, &z, |_x, y, _z| y ); //~ ERROR mismatched types: expected `&z.int` but found `&<block at
     }
 }
 
